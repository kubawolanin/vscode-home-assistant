{
  "name": "vscode-home-assistant",
  "displayName": "Home Assistant Config Helper",
  "description": " Completion for entity-id's in Home Assistant Configurations",
  "version": "1.1.3",
  "preview": false,
  "engines": {
    "vscode": "^1.32.0"
  },
  "categories": [
    "Other",
    "Programming Languages",
    "Formatters",
    "Snippets"
  ],
  "badges": [
    {
      "url": "https://caseonline.visualstudio.com/vscode-home-assistant/_apis/build/status/keesschollaart81.vscode-home-assistant?branchName=master",
      "href": "https://caseonline.visualstudio.com/vscode-home-assistant/_build/index?definitionId=23",
      "description": "Azure Pipelines | Build"
    },
    {
      "url": "https://caseonline.vsrm.visualstudio.com/_apis/public/Release/badge/b5e7419e-352f-433e-8690-463d52b2c4f7/1/2",
      "href": "https://caseonline.visualstudio.com/vscode-home-assistant/_releases2?definitionId=1",
      "description": "Azure Pipelines | Release"
    }
  ],
  "publisher": "keesschollaart",
  "repository": {
    "type": "git",
    "url": "https://github.com/keesschollaart81/vscode-home-assistant"
  },
  "bugs": {
    "url": "https://github.com/keesschollaart81/vscode-home-assistant/issues",
    "email": "keesschollaart81@hotmail.com"
  },
  "license": "MIT",
  "icon": "assets/logo.png",
  "activationEvents": [
    "workspaceContains:/configuration.yaml",
    "workspaceContains:/ui-lovelace.yaml",
    "onFileSystem:ftp",
    "onFileSystem:ssh",
    "onFileSystem:sftp"
  ],
  "keywords": [
    "home",
    "assistant",
    "home-assistant",
    "homeassistant"
  ],
  "main": "./out/extension",
  "contributes": {
    "configuration": [
      {
        "title": "Home Assistant Config Helper",
        "properties": {
          "vscode-home-assistant.hostUrl": {
            "type": "string",
            "description": "The Host URL of your Home Assistant Host"
          },
          "vscode-home-assistant.longLivedAccessToken": {
            "type": "string",
            "description": "The Long Lived Access-Token for Home Assistant. Obtain a token via your user profile page in Home Assistant."
          },
          "vscode-home-assistant.ignoreCertificates": {
            "type": "boolean",
            "description": "Enable insecure transport. Check this if you want to connect over an insecure HTTPS transport with a invalid certificate!"
          }
        }
      }
    ],
    "snippets": [
      {
        "language": "home-assistant",
        "path": "./out/snippets/homeassistant_automation.json"
      },
      {
        "language": "home-assistant",
        "path": "./out/snippets/homeassistant_group.json"
      },
      {
        "language": "home-assistant",
        "path": "./out/snippets/homeassistant_script.json"
      },
      {
        "language": "home-assistant",
        "path": "./out/snippets/homeassistant_sensor.json"
      }
    ],
    "languages": [
      {
        "id": "home-assistant",
        "configuration": "./yaml-language/language-configuration.json",
        "extensions": [
          ".yml",
          ".yaml"
        ],
        "aliases": [
          "Home Assistant"
        ]
      }
    ],
    "grammars": [
      {
        "language": "home-assistant",
        "scopeName": "source.yaml",
        "path": "./yaml-language/yaml.tmLanguage.json"
      }
    ],
    "configurationDefaults": {
      "[home-assistant]": {
        "editor.insertSpaces": true,
        "editor.tabSize": 2,
        "editor.quickSuggestions": {
          "other": true,
          "comments": false,
          "strings": true
        },
        "editor.autoIndent": false
      }
    }
  },
  "scripts": {
    "compile": "tsc -p ./",
    "watch": "tsc -watch -p ./",
    "postinstall": "node ./node_modules/vscode/bin/install",
    "test": "npm run compile && node ./node_modules/vscode/bin/test",
    "schema": "ts-node src/server/schemas/generateSchemas.ts"
  },
  "devDependencies": {
    "@types/node": "12.7.2",
    "ts-node": "8.3.0",
<<<<<<< HEAD
    "tslint": "^5.19.0",
    "typescript": "3.5.3",
=======
    "tslint": "^5.18.0",
    "typescript": "3.6.2",
>>>>>>> 0eaf4a6f
    "vscode": "^1.1.36"
  },
  "dependencies": {
    "home-assistant-language-service": "1.0.10",
    "vscode-languageserver": "5.2.1",
    "vscode-languageclient": "5.2.1",
    "vscode-extension-telemetry": "0.1.2"
  }
}<|MERGE_RESOLUTION|>--- conflicted
+++ resolved
@@ -131,13 +131,8 @@
   "devDependencies": {
     "@types/node": "12.7.2",
     "ts-node": "8.3.0",
-<<<<<<< HEAD
     "tslint": "^5.19.0",
-    "typescript": "3.5.3",
-=======
-    "tslint": "^5.18.0",
-    "typescript": "3.6.2",
->>>>>>> 0eaf4a6f
+    "typescript": "3.6.2,
     "vscode": "^1.1.36"
   },
   "dependencies": {
