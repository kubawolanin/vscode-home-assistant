{
	"name": "vscode-home-assistant",
	"displayName": "Home Assistant Config Helper",
	"description": " Completion for entity-id's in Home Assistant Configurations",
	"version": "0.3.2",
	"preview": true,
	"engines": {
		"vscode": "^1.32.0"
	},
	"categories": [
		"Other"
	],
	"publisher": "keesschollaart",
	"repository": {
		"type": "git",
		"url": "https://github.com/keesschollaart81/vscode-home-assistant"
	},
	"license": "MIT",
	"icon": "assets/logo.png",
	"activationEvents": [
		"workspaceContains:**/configuration.yaml",
		"onFileSystem:ftp",
		"onFileSystem:ssh",
		"onFileSystem:sftp"
	],
	"keywords": [
		"home",
		"assistant",
		"home-assistant",
		"homeassistant"
	],
	"main": "./out/extension.js",
	"contributes": {
		"commands": [
			{
				"command": "extension.helloWorld",
				"title": "Hello World"
			}
		],
		"configuration": [
			{
				"title": "Home Assistant Config Helper",
				"properties": {
					"vscode-home-assistant.hostUrl": {
						"type": "string",
<<<<<<< HEAD
						"default": "https://my.home-assistant-host.com:8123",
=======
>>>>>>> 6d112504
						"description": "The Host URL of your Home Assistant Host, only protocol, host and port (no path or querystring)"
					},
					"vscode-home-assistant.longLivedAccessToken": {
						"type": "string",
						"description": "The Long Lived Access-Token for Home Assistant. Obtain a token via your user profile page in Home Assitant."
					}
				}
			}
		],
		"snippets": [
            {
                "language": "yaml",
                "path": "./snippets/homeassistant_automation.json"
            },
            {
                "language": "yaml",
                "path": "./snippets/homeassistant_group.json"
            },
            {
                "language": "yaml",
                "path": "./snippets/homeassistant_script.json"
            },
            {
                "language": "yaml",
                "path": "./snippets/homeassistant_sensor.json"
            }
        ]
	},
	"scripts": {
		"vscode:prepublish": "npm run compile",
		"compile": "tsc -p ./",
		"watch": "tsc -watch -p ./",
		"postinstall": "node ./node_modules/vscode/bin/install",
		"test": "npm run compile && node ./node_modules/vscode/bin/test"
	},
	"devDependencies": {
		"typescript": "^3.3.1",
		"vscode": "^1.1.28",
		"tslint": "^5.12.1",
		"@types/node": "^10.12.21",
		"@types/mocha": "^2.2.42",
		"@types/ws": "6.0.1"
	},
	"dependencies": {
		"home-assistant-js-websocket": "3.4.0",
		"ws": "6.2.0"
	}
}<|MERGE_RESOLUTION|>--- conflicted
+++ resolved
@@ -43,10 +43,6 @@
 				"properties": {
 					"vscode-home-assistant.hostUrl": {
 						"type": "string",
-<<<<<<< HEAD
-						"default": "https://my.home-assistant-host.com:8123",
-=======
->>>>>>> 6d112504
 						"description": "The Host URL of your Home Assistant Host, only protocol, host and port (no path or querystring)"
 					},
 					"vscode-home-assistant.longLivedAccessToken": {
