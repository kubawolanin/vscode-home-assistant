--- conflicted
+++ resolved
@@ -14,14 +14,12 @@
 
     <img src="https://raw.githubusercontent.com/keesschollaart81/vscode-home-assistant/dev/assets/select_language.png" width="250"/>
 
+    [The VS Code docs](https://code.visualstudio.com/docs/languages/overview#_changing-the-language-for-the-selected-file) also explain how to set the 'Home Assistant' language as default for '.yaml' or for a workspace (via a settings file).
+
 3. Configure the connection to Home Assistant (more info in the [Configuration section below](#Configuration))
 
-<<<<<<< HEAD
 # Features
-=======
-    [The VS Code docs](https://code.visualstudio.com/docs/languages/overview#_changing-the-language-for-the-selected-file) also explain how to set the 'Home Assistant' language as default for '.yaml' or for a workspace (via a settings file).
 
->>>>>>> 91882d4a
 ## Completion for Entity ID's & Services
 
 When connected with your Home Assistant server, entity id' and services will be auto-completed.
