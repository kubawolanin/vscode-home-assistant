<h1 align="center">

<img src="https://raw.githubusercontent.com/keesschollaart81/vscode-home-assistant/dev/assets/header.png" alt="Home Assistant Config Helper for Visual Studio Code"/>

[![Marketplace Version](https://vsmarketplacebadge.apphb.com/version/keesschollaart.vscode-home-assistant.svg "Current Release")](https://marketplace.visualstudio.com/items?itemName=vscoss.vscode-ansible)  [![Build Status](https://caseonline.visualstudio.com/vscode-home-assistant/_apis/build/status/keesschollaart81.vscode-home-assistant?branchName=master)](https://caseonline.visualstudio.com/vscode-home-assistant/_build/index?definitionId=23)

</h1>

# Getting started
      
1. [Get/Install from the VS Code Marketplace](https://marketplace.visualstudio.com/items?itemName=keesschollaart.vscode-home-assistant)

2. Make sure the Language is set to 'Home Assistant'

    <img src="https://raw.githubusercontent.com/keesschollaart81/vscode-home-assistant/dev/assets/select_language.png" width="250"/>

    [The VS Code docs](https://code.visualstudio.com/docs/languages/overview#_changing-the-language-for-the-selected-file) also explain how to set the 'Home Assistant' language as default for '.yaml' or for a workspace (via a settings file).

3. Configure the connection to Home Assistant (more info in the [Configuration section below](#Configuration))

# Features

## Completion for Entity ID's & Services

When connected with your Home Assistant server, entity id' and services will be auto-completed.
 
<img src="https://raw.githubusercontent.com/keesschollaart81/vscode-home-assistant/dev/assets/entity_service_completion.gif"   > 

## Completion & Validation for Configuration & Lovelace Schema

Most of the scheme's of Home Assistant will be validated and things like properties, values and enums will be auto-completed. This extension understands the behaviour of Home Assistant '!include...' behaviour and use this to provide scoped validation for all your files.
 
<img src="https://raw.githubusercontent.com/keesschollaart81/vscode-home-assistant/dev/assets/schema_validation_completion.gif"  > 

## Go to Definition for Includes

Easy navigate between your files references via the different !include... tags using 'f12' / 'Go to Definition'.
 
<img src="https://raw.githubusercontent.com/keesschollaart81/vscode-home-assistant/dev/assets/go_to_definition.gif"  > 

## Snippets

Snippets allow you to create commonly used data structures very quickly. 

<img src="https://raw.githubusercontent.com/keesschollaart81/vscode-home-assistant/dev/assets/snippet.gif"   > 

# Configuration

After installation, this extension needs your...
- **Home Assistant Root URL** and a
- **Long Lived Access Token**

...to be able to connect to your Home Assistant Server.

There are 2 ways to get this done:

1. Via the default VS Code Settings UI

    Set the values with the default settings editor of VS Code: to open the VS Code settings, go to (cmd+shift+p) *'Preferences: Open Settings (UI)'*, then go to *'Extensions'* and then *'Home Assistant'*. Please note the difference between 'User Settings' and 'Workspace Settings', by default the extension sets them on User-level but they can be overridden at workspace level.

2. Via Environment Variables

    Set the `HASS_SERVER` and `HASS_TOKEN` Environment Variables. This is convenient when you're using both this extension and the [Home Assistant CLI](https://github.com/home-assistant/home-assistant-cli). The extension will only use these Environment Variables when you have not set any setting in VS Code.

    Remember the scope of your environment variables differs per OS. Usually for this to work, you need to start VS Code from the from the prompt where the environment variables are set.

# Release Notes

## v0.5 - 10-05-2019

- New: Schema Validation/completion for most data structures
- New: Go to Definition for include-references
- New: HA As a Language Server (enabling other IDE's in later stage)

For older release information visit the releases section at [GitHub](https://github.com/keesschollaart81/vscode-home-assistant/releases)

# Feedback / Ideas

Reach out to me on [Twitter](https://twitter.com/keesschollaart) or the [Home Assistant Discord](https://discord.gg/c5DvZ4e).

# Things to do / up for grabs

[] Render template locally (like/via CLI?) in preview pane 

[] Go to Definition for sntities, scripts and automations

# Build & Deployment status

|                     | Master   | Dev  |
|--------------------------------|-----------------|-----------------|
| Build status |  [![Build Status](https://caseonline.visualstudio.com/vscode-home-assistant/_apis/build/status/keesschollaart81.vscode-home-assistant?branchName=master)](https://caseonline.visualstudio.com/vscode-home-assistant/_build/index?definitionId=23)   | [![Build Status](https://caseonline.visualstudio.com/vscode-home-assistant/_apis/build/status/keesschollaart81.vscode-home-assistant?branchName=dev)](https://caseonline.visualstudio.com/vscode-home-assistant/_build/index?definitionId=23)
| Deployment Status | TODO |[![Deployment Status](https://caseonline.vsrm.visualstudio.com/_apis/public/Release/badge/b5e7419e-352f-433e-8690-463d52b2c4f7/1/1)](https://caseonline.visualstudio.com/vscode-home-assistant/_releases2?definitionId=1)|  
| Get it | [![Marketplace Version](https://vsmarketplacebadge.apphb.com/version/keesschollaart.vscode-home-assistant.svg "Current Release")](https://marketplace.visualstudio.com/items?itemName=vscoss.vscode-ansible) | [![GitHub release](https://img.shields.io/github/release-pre/keesschollaart81/vscode-home-assistant.svg)](https://github.com/keesschollaart81/vscode-home-assistant/releases)|  
  
# Telemetry

This extension collects telemetry data to help us build a better experience for
using VS Code with Home Assistant. We use [vscode-extension-telemetry](https://github.com/Microsoft/vscode-extension-telemetry),
which reports the following data:

- Extension name
- Extension version
- Machine ID and session ID from VS Code
- Operating system
- Platform version

<<<<<<< HEAD
Additionally, if the language server fails to activate, we report the diagnostic
data the language server produces. The extension respects the `telemetry.enableTelemetry`
setting, which you can learn more about at VS Code's
[telemetry FAQ](https://code.visualstudio.com/docs/supporting/faq#_how-to-disable-telemetry-reporting).
=======
- [ ] Extract JSON scheme from HA to enable validation/completion on 'everything' static
- [ ] Render Jinja2 template locally (like/via CLI?) in preview pane 
- [ ] Autocomplete !secrets
- [ ] Autocomplete triggers
- [ ] Schema for ui-lovelace.yaml
- [ ] Check local config with HA Server
>>>>>>> ffcc31ec
<|MERGE_RESOLUTION|>--- conflicted
+++ resolved
@@ -80,9 +80,11 @@
 
 # Things to do / up for grabs
 
-[] Render template locally (like/via CLI?) in preview pane 
-
-[] Go to Definition for sntities, scripts and automations
+- [ ] Go to Definition for sntities, scripts and automations
+- [ ] Render Jinja2 template locally (like/via CLI?) in preview pane 
+- [ ] Autocomplete !secrets
+- [ ] Autocomplete triggers
+- [ ] Check local config with HA Server
 
 # Build & Deployment status
 
@@ -104,16 +106,7 @@
 - Operating system
 - Platform version
 
-<<<<<<< HEAD
 Additionally, if the language server fails to activate, we report the diagnostic
 data the language server produces. The extension respects the `telemetry.enableTelemetry`
 setting, which you can learn more about at VS Code's
-[telemetry FAQ](https://code.visualstudio.com/docs/supporting/faq#_how-to-disable-telemetry-reporting).
-=======
-- [ ] Extract JSON scheme from HA to enable validation/completion on 'everything' static
-- [ ] Render Jinja2 template locally (like/via CLI?) in preview pane 
-- [ ] Autocomplete !secrets
-- [ ] Autocomplete triggers
-- [ ] Schema for ui-lovelace.yaml
-- [ ] Check local config with HA Server
->>>>>>> ffcc31ec
+[telemetry FAQ](https://code.visualstudio.com/docs/supporting/faq#_how-to-disable-telemetry-reporting).